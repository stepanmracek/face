--- conflicted
+++ resolved
@@ -15,13 +15,9 @@
 )
 
 target_link_libraries(${PROJECT_NAME}
-<<<<<<< HEAD
-	${POCOFOUNDATION_LIBS}
-	${OpenCV_LIBS}
-)
-=======
 	PUBLIC ${OpenCV_LIBS}
 	PUBLIC ${PocoFoundation}
+	${POCOFOUNDATION_LIBS}
 	PUBLIC ${zlib}
 	PRIVATE ${dlib}
 )
@@ -29,4 +25,3 @@
 if (NOT 3DFACE_TOPLEVEL)
 	installDefault(${PROJECT_NAME} lib lib)
 endif()
->>>>>>> 15a275fe
